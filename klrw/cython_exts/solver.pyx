--- conflicted
+++ resolved
@@ -355,11 +355,8 @@
             # pypardiso requires floats not integers
             M = M.asfptype()
             x = pypardiso.spsolve(M, y)
-<<<<<<< HEAD
+
             if x.shape == ():
-=======
-            if x.shape == 1:
->>>>>>> e5294036
                 x = x.reshape((1,))
         elif method == "cg":
             from scipy.sparse.linalg import cg
